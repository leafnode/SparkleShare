--- conflicted
+++ resolved
@@ -161,23 +161,23 @@
 
 		// Format a file size nicely.
 		// Example: 1048576 becomes "1 ᴍʙ"
-        private string FormatFileSize (double byte_count)
-        {
-
-			string size = "";
+        private string FormatFileSize (double byte_count)
+        {
+
+			string size = "";
 
 			if (byte_count >= 1099511627776)
 				size = String.Format (_("{0:##.##} ᴛʙ"), Math.Round (byte_count / 1099511627776, 1));
-			else if (byte_count >= 1073741824)
-				size = String.Format (_("{0:##.##} ɢʙ"), Math.Round (byte_count / 1073741824, 1));
-            else if (byte_count >= 1048576)
-				size = String.Format (_("{0:##.##} ᴍʙ"), Math.Round (byte_count / 1048576, 1));
-			else if (byte_count >= 1024)
-				size = String.Format (_("{0:##.##} ᴋʙ"), Math.Round (byte_count / 1024, 1));
-			else
-				size = byte_count.ToString () + " bytes";
-
-            return size;
+			else if (byte_count >= 1073741824)
+				size = String.Format (_("{0:##.##} ɢʙ"), Math.Round (byte_count / 1073741824, 1));
+            else if (byte_count >= 1048576)
+				size = String.Format (_("{0:##.##} ᴍʙ"), Math.Round (byte_count / 1048576, 1));
+			else if (byte_count >= 1024)
+				size = String.Format (_("{0:##.##} ᴋʙ"), Math.Round (byte_count / 1024, 1));
+			else
+				size = byte_count.ToString () + " bytes";
+
+            return size;
 
         }
 
@@ -229,11 +229,8 @@
 						if (repo.Description != null)
 							menu_item.TooltipText = repo.Description;
 						else
-<<<<<<< HEAD
-							menu_item.TooltipText = _("No description");
-=======
-							menu_item.TooltipText = "No description";
->>>>>>> ecebd2d3
+
+						menu_item.TooltipText = _("No description");
 
 						Menu.Add (menu_item);
 
