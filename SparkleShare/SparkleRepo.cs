--- conflicted
+++ resolved
@@ -142,17 +142,8 @@
 
 			// Add everything that changed 
 			// since SparkleShare was stopped
-<<<<<<< HEAD
-			Add ();
-			string commit_message = FormatCommitMessage ();
-			if (!commit_message.Equals ("")) {
-				Commit (commit_message);
-				Fetch ();
-				Push ();
-			}
-=======
+
 			AddCommitAndPush ();
->>>>>>> dfd67146
 
 			SparkleHelpers.DebugInfo ("Git", "[" + Name + "] Nothing going on...");
 
@@ -170,15 +161,9 @@
 			}
 		}
 
-<<<<<<< HEAD
-		// A buffer that will fetch changes after 
-		// file activity has settles down
-		private void StartBufferTimer ()
-=======
 		// When there are changes we generally want to Add, Commit and Push
 		// so this method does them all with appropriate timers, etc switched off
 		public void AddCommitAndPush ()
->>>>>>> dfd67146
 		{
 			BufferTimer.Stop ();
 			FetchTimer.Stop ();
@@ -194,14 +179,9 @@
 			FetchTimer.Start ();
 			BufferTimer.Start ();
 		}
-<<<<<<< HEAD
-
-		public void Add ()
-=======
 		
 		// Stages the made changes
 		private void Add ()
->>>>>>> dfd67146
 		{
 			SparkleHelpers.DebugInfo ("Git", "[" + Name + "] Staging changes...");
 			Process.StartInfo.Arguments = "add --all";
