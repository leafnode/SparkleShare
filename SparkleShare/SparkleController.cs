--- conflicted
+++ resolved
@@ -542,24 +542,6 @@
             else
                repo = new SparkleRepoGit (folder_path, SparkleBackend.DefaultBackend);
 
-<<<<<<< HEAD
-            
-            string announce_uri = SparkleConfig.DefaultConfig.GetAnnouncementUrlForFolder (folder_name);
-            if (announce_uri == null) {
-                string announcements = SparkleConfig.DefaultConfig.GetAnnouncementsForFolder (folder_name);
-                if (announcements == null)
-                    // This is SparkleShare's centralized notification service.
-                    // Don't worry, we only use this server as a backup if you
-                    // don't have your own. All data needed to connect is hashed and
-                    // we don't store any personal information ever
-                    announcements = "204.62.14.135";
-                
-                announce_uri = String.Format("irc://{0}/", announcements);
-            }
-            repo.CreateListener(announce_uri, folder_name);
-
-=======
->>>>>>> 80287368
             repo.NewChangeSet += delegate (SparkleChangeSet change_set, string repository_path) {
                 string message = FormatMessage (change_set);
 
