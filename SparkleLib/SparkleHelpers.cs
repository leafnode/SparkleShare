--- conflicted
+++ resolved
@@ -87,17 +87,11 @@
             return unix_epoch.AddSeconds (timestamp);
         }
 
-<<<<<<< HEAD
-        // Gets the relative path of two hirarchical absolute paths
-        public static string DiffPaths(string target, string source) {
-        	return target.Replace(source + Path.DirectorySeparatorChar, "");			
-=======
 
         // Gets the relative path of two hierarchical absolute paths	
         public static string DiffPaths (string target, string source)
         {
             return target.Replace (source + Path.DirectorySeparatorChar, "");      
->>>>>>> 0102c706
         }
     }
 }
