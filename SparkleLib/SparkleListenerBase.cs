//   SparkleShare, a collaboration and sharing tool.
//   Copyright (C) 2010  Hylke Bons <hylkebons@gmail.com>
//
//   This program is free software: you can redistribute it and/or modify
//   it under the terms of the GNU General Public License as published by
//   the Free Software Foundation, either version 3 of the License, or
//   (at your option) any later version.
//
//   This program is distributed in the hope that it will be useful,
//   but WITHOUT ANY WARRANTY; without even the implied warranty of
//   MERCHANTABILITY or FITNESS FOR A PARTICULAR PURPOSE. See the
//   GNU General Public License for more details.
//
//   You should have received a copy of the GNU General Public License
//   along with this program. If not, see <http://www.gnu.org/licenses/>.


using System;
using System.Collections;
using System.Collections.Generic;
using System.Timers;
using System.Linq;

namespace SparkleLib {

    public class SparkleAnnouncement {

        public readonly string FolderIdentifier;
        public readonly string Message;


        public SparkleAnnouncement (string folder_identifier, string message)
        {
            FolderIdentifier = folder_identifier;
            Message          = message;
        }
    }


    public static class SparkleListenerFactory {

        private static List<SparkleListenerBase> listeners = new List<SparkleListenerBase> ();

        public static SparkleListenerBase CreateListener (string folder_name, string folder_identifier)
        {
            string uri = SparkleConfig.DefaultConfig.GetFolderOptionalAttribute (
                folder_name, "announcements_url");

            if (uri == null) {
                // This is SparkleShare's centralized notification service.
                // Don't worry, we only use this server as a backup if you
                // don't have your own. All data needed to connect is hashed and
                // we don't store any personal information ever

                uri = "tcp://204.62.14.135:1986"; // TODO: announcements.sparkleshare.org
            }

            Uri announce_uri = new Uri (uri);

            // We use only one listener per server to keep
            // the number of connections as low as possible
            foreach (SparkleListenerBase listener in listeners) {
                if (listener.Server.Equals (announce_uri)) {
                    SparkleHelpers.DebugInfo ("ListenerFactory",
                        "Refered to existing listener for " + announce_uri);

                    listener.AlsoListenTo (folder_identifier);
                    return (SparkleListenerBase) listener;
                }
            }

            // Create a new listener with the appropriate
            // type if one doesn't exist yet for that server
            switch (announce_uri.Scheme) {
            case "tcp":
                listeners.Add (new SparkleListenerTcp (announce_uri, folder_identifier));
                break;
            case "irc":
                listeners.Add (new SparkleListenerIrc (announce_uri, folder_identifier));
                break;
            default:
                listeners.Add (new SparkleListenerTcp (announce_uri, folder_identifier));
                break;
            }

            SparkleHelpers.DebugInfo ("ListenerFactory", "Issued new listener for " + announce_uri);
            return (SparkleListenerBase) listeners [listeners.Count - 1];
        }
    }


    // A persistent connection to the server that
    // listens for change notifications
    public abstract class SparkleListenerBase {

        // We've connected to the server
        public event ConnectedEventHandler Connected;
        public delegate void ConnectedEventHandler ();

        // We've disconnected from the server
        public event DisconnectedEventHandler Disconnected;
        public delegate void DisconnectedEventHandler ();

        // We've been notified about a remote
        // change by the channel
        public event AnnouncementEventHandler Announcement;
        public delegate void AnnouncementEventHandler (SparkleAnnouncement announcement);


        public abstract void Connect ();
        public abstract void Announce (SparkleAnnouncement announcent);
        public abstract void AlsoListenTo (string folder_identifier);
        public abstract bool IsConnected { get; }


        protected List<string> channels          = new List<string> ();

        protected Dictionary<string,List<SparkleAnnouncement>> recent_announcements = new Dictionary<string, List<SparkleAnnouncement>> ();
        protected int max_recent_announcements   = 10;

        protected Dictionary<string, SparkleAnnouncement> queue_up = new Dictionary<string, SparkleAnnouncement> ();
        protected Dictionary<string,SparkleAnnouncement> queue_down = new Dictionary<string, SparkleAnnouncement> ();

        protected bool is_connecting;
        protected Uri server;
        protected Timer reconnect_timer = new Timer { Interval = 60 * 1000, Enabled = true };

        public SparkleListenerBase (Uri server, string folder_identifier)
        {
            this.server = server;

            this.reconnect_timer.Elapsed += delegate {
                if (!IsConnected && !this.is_connecting)
                    Reconnect ();
            };

            this.reconnect_timer.Start ();
        }


        public void AnnounceBase (SparkleAnnouncement announcement)
        {
            if (!this.IsRecentAnnounement (announcement)) {
                if (IsConnected) {
                    SparkleHelpers.DebugInfo ("Listener",
                        "Announcing message " + announcement.Message + " to " + announcement.FolderIdentifier + " on " + this.server);

                    Announce (announcement);
                    this.AddRecentAnnouncement (announcement);
                } else {
                    SparkleHelpers.DebugInfo ("Listener", "Not connected to " + this.server + ". Queuing message");
                    this.queue_up [announcement.FolderIdentifier] = announcement;
                }
            } else {
                SparkleHelpers.DebugInfo ("Listener",
                    "Already processed message " + announcement.Message + " to " + announcement.FolderIdentifier + " on " + this.server);
            }

        }


        public void Reconnect ()
        {
            SparkleHelpers.DebugInfo ("Listener", "Trying to reconnect to " + this.server);
            Connect ();
        }


        public void OnConnected ()
        {
            SparkleHelpers.DebugInfo ("Listener", "Connected to " + Server);

            if (Connected != null)
                Connected ();

            if (this.queue_up.Count > 0) {
                SparkleHelpers.DebugInfo ("Listener", "Delivering " + this.queue_up.Count + " queued messages...");

<<<<<<< HEAD
                foreach (SparkleAnnouncement announcement in this.queue_up.GetRange (0, this.queue_up.Count)) {
=======
                foreach (KeyValuePair<string, SparkleAnnouncement> item in this.queue_up) {
                    SparkleAnnouncement announcement = item.Value;
>>>>>>> 64679b62
                    AnnounceBase (announcement);
                }
                this.queue_down.Clear ();
            }
        }


        public void OnDisconnected ()
        {
            SparkleHelpers.DebugInfo ("Listener", "Disonnected from " + Server);

            if (Disconnected != null)
                Disconnected ();
        }


        public void OnAnnouncement (SparkleAnnouncement announcement)
        {
            SparkleHelpers.DebugInfo ("Listener", "Got message " + announcement.Message + " from " + announcement.FolderIdentifier + " on " + this.server);

            if (this.IsRecentAnnounement(announcement) ){
                SparkleHelpers.DebugInfo ("Listener", "Ignoring previously processed message " + announcement.Message + " from " + announcement.FolderIdentifier + " on " + this.server);
                return;
            }

            SparkleHelpers.DebugInfo ("Listener", "Processing message " + announcement.Message + " from " + announcement.FolderIdentifier + " on " + this.server);

            this.AddRecentAnnouncement (announcement);
            this.queue_down [announcement.FolderIdentifier] = announcement;

            if (Announcement != null)
                Announcement (announcement);
        }


        private bool IsRecentAnnounement (SparkleAnnouncement announcement)
        {
            if (!this.HasRecentAnnouncements (announcement.FolderIdentifier)) {
                return false;
            } else {
                foreach (SparkleAnnouncement recent_announcement in this.GetRecentAnnouncements (announcement.FolderIdentifier)) {
                    if (recent_announcement.Message.Equals (announcement.Message))
                        return true;
                }
                return false;
            }
        }


        private List<SparkleAnnouncement> GetRecentAnnouncements (string folder_identifier)
        {
            if (!this.recent_announcements.ContainsKey (folder_identifier)) {
                this.recent_announcements [folder_identifier] = new List<SparkleAnnouncement> ();
            }
            return (List<SparkleAnnouncement>) this.recent_announcements [folder_identifier];
        }


        private void AddRecentAnnouncement (SparkleAnnouncement announcement)
        {
            List<SparkleAnnouncement> recent_announcements = this.GetRecentAnnouncements (announcement.FolderIdentifier);

            if (!this.IsRecentAnnounement (announcement))
                recent_announcements.Add (announcement);

            if (recent_announcements.Count > this.max_recent_announcements)
                recent_announcements.RemoveRange (0, (recent_announcements.Count - this.max_recent_announcements));
        }


        private bool HasRecentAnnouncements (string folder_identifier)
        {
            return this.recent_announcements.ContainsKey (folder_identifier);
        }


        public virtual void Dispose ()
        {
            this.reconnect_timer.Dispose ();
        }


        public Uri Server {
            get {
                return this.server;
            }
        }


        public bool IsConnecting {
            get {
               return this.is_connecting;
            }
        }
    }
}<|MERGE_RESOLUTION|>--- conflicted
+++ resolved
@@ -106,24 +106,20 @@
         public event AnnouncementEventHandler Announcement;
         public delegate void AnnouncementEventHandler (SparkleAnnouncement announcement);
 
-
         public abstract void Connect ();
         public abstract void Announce (SparkleAnnouncement announcent);
         public abstract void AlsoListenTo (string folder_identifier);
         public abstract bool IsConnected { get; }
 
-
-        protected List<string> channels          = new List<string> ();
-
+        protected List<string> channels = new List<string> ();
         protected Dictionary<string,List<SparkleAnnouncement>> recent_announcements = new Dictionary<string, List<SparkleAnnouncement>> ();
-        protected int max_recent_announcements   = 10;
-
-        protected Dictionary<string, SparkleAnnouncement> queue_up = new Dictionary<string, SparkleAnnouncement> ();
+        protected int max_recent_announcements = 10;
+        protected Dictionary<string, SparkleAnnouncement> queue_up  = new Dictionary<string, SparkleAnnouncement> ();
         protected Dictionary<string,SparkleAnnouncement> queue_down = new Dictionary<string, SparkleAnnouncement> ();
-
         protected bool is_connecting;
         protected Uri server;
         protected Timer reconnect_timer = new Timer { Interval = 60 * 1000, Enabled = true };
+
 
         public SparkleListenerBase (Uri server, string folder_identifier)
         {
@@ -148,12 +144,13 @@
                     Announce (announcement);
                     this.AddRecentAnnouncement (announcement);
                 } else {
-                    SparkleHelpers.DebugInfo ("Listener", "Not connected to " + this.server + ". Queuing message");
+                    SparkleHelpers.DebugInfo ("Listener", "Can't send message to " + this.server + ". Queuing message");
                     this.queue_up [announcement.FolderIdentifier] = announcement;
                 }
+
             } else {
                 SparkleHelpers.DebugInfo ("Listener",
-                    "Already processed message " + announcement.Message + " to " + announcement.FolderIdentifier + " on " + this.server);
+                    "Already processed message " + announcement.Message + " to " + announcement.FolderIdentifier + " from " + this.server);
             }
 
         }
@@ -176,14 +173,11 @@
             if (this.queue_up.Count > 0) {
                 SparkleHelpers.DebugInfo ("Listener", "Delivering " + this.queue_up.Count + " queued messages...");
 
-<<<<<<< HEAD
-                foreach (SparkleAnnouncement announcement in this.queue_up.GetRange (0, this.queue_up.Count)) {
-=======
                 foreach (KeyValuePair<string, SparkleAnnouncement> item in this.queue_up) {
                     SparkleAnnouncement announcement = item.Value;
->>>>>>> 64679b62
                     AnnounceBase (announcement);
                 }
+
                 this.queue_down.Clear ();
             }
         }
@@ -200,16 +194,21 @@
 
         public void OnAnnouncement (SparkleAnnouncement announcement)
         {
-            SparkleHelpers.DebugInfo ("Listener", "Got message " + announcement.Message + " from " + announcement.FolderIdentifier + " on " + this.server);
-
-            if (this.IsRecentAnnounement(announcement) ){
-                SparkleHelpers.DebugInfo ("Listener", "Ignoring previously processed message " + announcement.Message + " from " + announcement.FolderIdentifier + " on " + this.server);
-                return;
-            }
-
-            SparkleHelpers.DebugInfo ("Listener", "Processing message " + announcement.Message + " from " + announcement.FolderIdentifier + " on " + this.server);
-
-            this.AddRecentAnnouncement (announcement);
+            SparkleHelpers.DebugInfo ("Listener",
+              "Got message " + announcement.Message + " from " + announcement.FolderIdentifier + " on " + this.server);
+
+            if (IsRecentAnnounement(announcement) ){
+                SparkleHelpers.DebugInfo ("Listener",
+                    "Ignoring previously processed message " + announcement.Message + 
+                    " from " + announcement.FolderIdentifier + " on " + this.server);
+                
+                  return;
+            }
+
+            SparkleHelpers.DebugInfo ("Listener",
+                "Processing message " + announcement.Message + " from " + announcement.FolderIdentifier + " on " + this.server);
+
+            AddRecentAnnouncement (announcement);
             this.queue_down [announcement.FolderIdentifier] = announcement;
 
             if (Announcement != null)
@@ -219,13 +218,15 @@
 
         private bool IsRecentAnnounement (SparkleAnnouncement announcement)
         {
-            if (!this.HasRecentAnnouncements (announcement.FolderIdentifier)) {
+            if (!HasRecentAnnouncements (announcement.FolderIdentifier)) {
                 return false;
+
             } else {
-                foreach (SparkleAnnouncement recent_announcement in this.GetRecentAnnouncements (announcement.FolderIdentifier)) {
+                foreach (SparkleAnnouncement recent_announcement in GetRecentAnnouncements (announcement.FolderIdentifier)) {
                     if (recent_announcement.Message.Equals (announcement.Message))
                         return true;
                 }
+
                 return false;
             }
         }
@@ -233,9 +234,9 @@
 
         private List<SparkleAnnouncement> GetRecentAnnouncements (string folder_identifier)
         {
-            if (!this.recent_announcements.ContainsKey (folder_identifier)) {
+            if (!this.recent_announcements.ContainsKey (folder_identifier))
                 this.recent_announcements [folder_identifier] = new List<SparkleAnnouncement> ();
-            }
+
             return (List<SparkleAnnouncement>) this.recent_announcements [folder_identifier];
         }
 
@@ -244,7 +245,7 @@
         {
             List<SparkleAnnouncement> recent_announcements = this.GetRecentAnnouncements (announcement.FolderIdentifier);
 
-            if (!this.IsRecentAnnounement (announcement))
+            if (!IsRecentAnnounement (announcement))
                 recent_announcements.Add (announcement);
 
             if (recent_announcements.Count > this.max_recent_announcements)
@@ -277,4 +278,4 @@
             }
         }
     }
-}+}
