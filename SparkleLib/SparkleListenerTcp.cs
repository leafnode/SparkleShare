--- conflicted
+++ resolved
@@ -25,18 +25,11 @@
     public class SparkleListenerTcp : SparkleListenerBase {
 
         private Socket socket;
-<<<<<<< HEAD
-        private Object socket_lock = new Object ();
-        private Thread thread;
-        private bool is_connected  = false;
-        private bool is_connecting = false;
-=======
         private Thread thread;
         private Object socket_lock  = new Object ();
         private bool is_connected   = false;
         private bool is_connecting  = false;
         private int receive_timeout = 180 * 1000;
->>>>>>> 383d02aa
 
 
         public SparkleListenerTcp (Uri server, string folder_identifier) :
@@ -64,11 +57,6 @@
         // Starts a new thread and listens to the channel
         public override void Connect ()
         {
-<<<<<<< HEAD
-            SparkleHelpers.DebugInfo ("ListenerTcp", "Connecting to " + Server.Host);
-
-=======
->>>>>>> 383d02aa
             this.is_connecting = true;
 
             this.thread = new Thread (
@@ -79,30 +67,10 @@
                         port = 1986;
 
                     try {
-<<<<<<< HEAD
-                        // Connect and subscribe to the channel
-                        int port = Server.Port;
-
-                        if (port < 0)
-                            port = 9999;
-
-
                         lock (this.socket_lock) {
                             this.socket = new Socket (AddressFamily.InterNetwork,
                                 SocketType.Stream, ProtocolType.Tcp) {
 
-                                ReceiveTimeout = 30 * 1000
-                            };
-
-                            this.socket.Connect (Server.Host, port);
-
-                            this.is_connecting = false;
-                            this.is_connected = true;
-=======
-                        lock (this.socket_lock) {
-                            this.socket = new Socket (AddressFamily.InterNetwork,
-                                SocketType.Stream, ProtocolType.Tcp) {
-
                                 ReceiveTimeout = this.receive_timeout,
                                 SendTimeout    = 10 * 1000
                             };
@@ -112,7 +80,6 @@
 
                             this.is_connecting = false;
                             this.is_connected  = true;
->>>>>>> 383d02aa
 
                             OnConnected ();
 
@@ -128,39 +95,6 @@
                             }
                         }
 
-<<<<<<< HEAD
-
-                        byte [] bytes = new byte [4096];
-
-                        // List to the channels, this blocks the thread
-                        while (this.socket.Connected) {
-                            int bytes_read = this.socket.Receive (bytes);
-
-                            if (bytes_read > 0) {
-                                string received = Encoding.UTF8.GetString (bytes);
-                                string line     = received.Substring (0, received.IndexOf ("\n"));
-
-                                if (!line.Contains ("!"))
-                                    continue;
-
-                                string folder_identifier = line.Substring (0, line.IndexOf ("!"));
-                                string message           = CleanMessage (line.Substring (line.IndexOf ("!") + 1));
-
-                                if (!folder_identifier.Equals ("debug") &&
-                                    !String.IsNullOrEmpty (message)) {
-
-                                    OnAnnouncement (new SparkleAnnouncement (folder_identifier, message));
-                                }
-
-                            } else {
-                                SparkleHelpers.DebugInfo ("ListenerTcp", "Error on socket");
-
-                                lock (this.socket_lock) {
-                                    this.socket.Close ();
-                                    this.is_connected = false;
-
-                                    OnDisconnected ();
-=======
                     } catch (SocketException e) {
                         this.is_connected  = false;
                         this.is_connecting = false;
@@ -197,7 +131,6 @@
                                     // 10057 means "Socket is not connected"
                                     Console.WriteLine ("SLEEP OCCURED");
                                     throw new SocketException (10057);
->>>>>>> 383d02aa
                                 }
 
 
@@ -238,12 +171,6 @@
                             string received = Encoding.UTF8.GetString (bytes);
                             string line     = received.Substring (0, received.IndexOf ("\n"));
 
-<<<<<<< HEAD
-                    } catch (SocketException e) {
-                        SparkleHelpers.DebugInfo ("ListenerTcp", "Could not connect to " + Server + ": " + e.Message);
-                        this.is_connected     = false;
-                        this.is_connecting = false;
-=======
                             if (!line.Contains ("!"))
                                 continue;
 
@@ -252,7 +179,6 @@
 
                             if (!folder_identifier.Equals ("debug") &&
                                 !String.IsNullOrEmpty (message)) {
->>>>>>> 383d02aa
 
                                 // We have a message!
                                 OnAnnouncement (new SparkleAnnouncement (folder_identifier, message));
@@ -271,20 +197,6 @@
             string to_send = "subscribe " + folder_identifier + "\n";
 
             try {
-<<<<<<< HEAD
-                lock (this.socket_lock) {
-                    this.socket.Send (Encoding.UTF8.GetBytes (to_send));
-                }
-
-            } catch (SocketException e) {
-                SparkleHelpers.DebugInfo ("ListenerTcp",
-                    "Could not connect to " + Server + ": " + e.Message);
-
-                this.is_connected  = false;
-                this.is_connecting = false;
-
-                OnDisconnected ();
-=======
                 lock (this.socket_lock)
                     this.socket.Send (Encoding.UTF8.GetBytes (to_send));
 
@@ -293,7 +205,6 @@
                 this.is_connecting = false;
 
                 OnDisconnected (e.Message);
->>>>>>> 383d02aa
             }
         }
 
@@ -308,20 +219,10 @@
                     this.socket.Send (Encoding.UTF8.GetBytes (to_send));
 
             } catch (SocketException e) {
-<<<<<<< HEAD
-                SparkleHelpers.DebugInfo ("ListenerTcp",
-                    "Could not connect to " + Server + ": " + e.Message);
-
                 this.is_connected  = false;
                 this.is_connecting = false;
 
-                OnDisconnected ();
-=======
-                this.is_connected  = false;
-                this.is_connecting = false;
-
                 OnDisconnected (e.Message);
->>>>>>> 383d02aa
             }
         }
 
